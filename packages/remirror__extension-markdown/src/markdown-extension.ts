import {
<<<<<<< HEAD
  command,
  CommandFunction,
=======
  CreateExtensionPlugin,
>>>>>>> 1ea3508a
  EditorState,
  extension,
  ExtensionTag,
  Helper,
  helper,
  PlainExtension,
  Slice,
  Static,
  StringHandlerOptions,
} from '@remirror/core';
import { DOMSerializer } from '@remirror/pm/model';

import { htmlToMarkdown } from './html-to-markdown';
import { markdownToHtml } from './markdown-to-html';
import { htmlSanitizer } from './markdown-utils';

export interface MarkdownOptions {
  /**
   * Converts the provided html to a markdown string.
   *
   * By default this uses
   */
  htmlToMarkdown?: Static<(html: string) => string>;

  /**
   * Takes a markdown string and outputs html. It is up to you to make sure the
   * markdown is sanitized during this function call by providing the
   * `sanitizeHtml` method.
   */
  markdownToHtml?: Static<(markdown: string, sanitizer?: (html: string) => string) => string>;

  /**
   * Provide a sanitizer to prevent XSS attacks.
   *
   * The default sanitizer has **zero** security guarantees so it's recommended
   * that you provide your own html sanitizer here.
   *
   * If you want to sanitize on the backend as well you will need to override
   * this method.
   */
  htmlSanitizer?: Static<(html: string) => string>;

  /**
   * The parent nodes (or tags) where the markdown extension shortcuts are
   * active.
   *
   * @default ['code']
   *
   * TODO implement keyboard shortcuts when within an activeNode for the
   * markdown extension.
   */
  activeNodes?: string[];

  /**
   * Set this to `true` to copy the values from the text editor as markdown.
   * This means that when pasting into a plain text editor (vscode) for example,
   * the markdown will be preserved.
   *
   * @default false
   */
  copyAsMarkdown?: boolean;
}

/**
 * This extension adds support for markdown editors using remirror.
 *
 * TODO - when presets are removed automatically include all the supported
 * extensions.
 *
 * This extension adds the following to the `ManagerStore`.
 *
 * - `getMarkdown()` - extract the markdown representation from the editor.
 *
 * Future features
 *
 * - [ ] Add markdown specific commands which add the markdown syntax to the
 *   text content.
 */
@extension<MarkdownOptions>({
  defaultOptions: {
    htmlToMarkdown,
    markdownToHtml,
    htmlSanitizer,
    activeNodes: [ExtensionTag.Code],
    copyAsMarkdown: false,
  },
  staticKeys: ['htmlToMarkdown', 'markdownToHtml', 'htmlSanitizer'],
})
export class MarkdownExtension extends PlainExtension<MarkdownOptions> {
  get name() {
    return 'markdown' as const;
  }

  /**
   * Add the `markdown` string handler and `getMarkdown` state helper method.
   */
  onCreate(): void {
    this.store.setStringHandler('markdown', this.markdownToProsemirrorNode.bind(this));
  }

  createPlugin(): CreateExtensionPlugin {
    const clipboardTextSerializer = this.options.copyAsMarkdown
      ? (slice: Slice) => {
          const wrapper = document.createElement('div');
          const serializer = DOMSerializer.fromSchema(this.store.schema);
          wrapper.append(serializer.serializeFragment(slice.content));

          // Here we take the sliced text and transform it into markdown.
          return this.options.htmlToMarkdown(wrapper.innerHTML);
        }
      : undefined;

    return {
      props: {
        clipboardTextSerializer,
      },
    };
  }

  /**
   * Convert the markdown to a prosemirror node.
   */
  private markdownToProsemirrorNode(options: StringHandlerOptions) {
    return this.store.stringHandlers.html({
      ...options,
      content: this.options.markdownToHtml(options.content, this.options.htmlSanitizer),
    });
  }

  /**
   * Get the markdown content from the current document.
   *
   * @param state - the state provided to the `getMarkdown` method.
   */
  @helper()
  getMarkdown(state?: EditorState): Helper<string> {
    return this.options.htmlToMarkdown(this.store.helpers.getHTML(state));
  }

  /**
   * TODO add commands for plain text markdown
   * @notimplemented
   */
  @command()
  toggleBoldMarkdown(): CommandFunction {
    return (_) => {
      return false;
    };
  }
}

declare global {
  namespace Remirror {
    interface StringHandlers {
      /**
       * Register the markdown string handler..
       */
      markdown: MarkdownExtension;
    }

    interface AllExtensions {
      markdown: MarkdownExtension;
    }
  }
}<|MERGE_RESOLUTION|>--- conflicted
+++ resolved
@@ -1,10 +1,7 @@
 import {
-<<<<<<< HEAD
   command,
   CommandFunction,
-=======
   CreateExtensionPlugin,
->>>>>>> 1ea3508a
   EditorState,
   extension,
   ExtensionTag,
